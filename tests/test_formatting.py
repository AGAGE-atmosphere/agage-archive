import numpy as np
import xarray as xr
import pandas as pd
import warnings
from tempfile import NamedTemporaryFile
from agage_archive.formatting import monthly_baseline
from agage_archive import open_data_file
from agage_archive.data_selection import read_release_schedule, read_data_combination
from agage_archive.io import read_nc, read_baseline, read_ale_gage, output_dataset

def test_monthly_baseline():
    
    # Create a sample dataset
    time = pd.date_range("1991-01-01", "1991-12-31", freq="D")
    data = {"mf": (["time"], np.random.rand(len(time))),
            "mf_repeatability": (["time"], np.random.rand(len(time)))}
    ds = xr.Dataset(coords={"time": time}, data_vars=data)
    ds.mf.attrs["units"] = "1e-12"
    ds.attrs["version"] = "test"

    # Create a sample baseline dataset
    baseline_data = {"baseline": (["time"], np.random.choice([0, 1], size=len(time)))}
    ds_baseline = xr.Dataset(coords={"time": time}, data_vars=baseline_data)
    ds_baseline.attrs["baseline_flag"] = "Baseline Flag"

    ds_baseline_points = ds.where(ds_baseline.baseline == 1, drop=True)

    # Call the monthly_baseline function
    ds_monthly = monthly_baseline(ds, ds_baseline)

    # Check if the monthly mean is calculated correctly
    assert (ds_monthly.mf == ds_baseline_points.resample(time="1MS").mean().mf).all()

    # Check if the monthly standard deviation is calculated correctly
    expected_std = ds_baseline_points.mf.resample(time="1MS").std()
    assert (ds_monthly.mf_variability == expected_std).all()
    assert ds_monthly.mf_variability.attrs["long_name"] == "Monthly standard deviation of baseline mole fractions"
    assert ds_monthly.mf_variability.attrs["units"] == ds.mf.attrs["units"]

    # Check if the monthly standard error in mean is calculated correctly
    expected_se = ds_baseline_points.resample(time="1MS").mean().mf_repeatability / np.sqrt(ds_baseline_points.mf.resample(time="1MS").count())
    assert (ds_monthly.mf_repeatability == expected_se).all()
    assert ds_monthly.mf_repeatability.attrs["long_name"] == "Monthly standard error in mean of baseline mole fractions"
    assert ds_monthly.mf_repeatability.attrs["units"] == ds.mf.attrs["units"]

    # Check if the baseline flag is added correctly
    assert ds_monthly.attrs["baseline_flag"] == ds_baseline.attrs["baseline_flag"]

    # Check that a version number is present
<<<<<<< HEAD
    assert "version" in ds_monthly.attrs.keys()


def check_cf_compliance(dataset):
    """Tests the CF compliance of a dataset when written to netCDF format.
    Taken from openghg/tests/helpers/cfchecking.py module

    Args: 
        dataset: An xarray.Dataset
    Returns:
        bool: True if compliant
    """
    from cfchecker import CFChecker

    checker = CFChecker(debug=False, version="1.8")

    with warnings.catch_warnings():
        warnings.simplefilter("ignore")
        with NamedTemporaryFile(suffix=".nc") as tmpfile:
            dataset.to_netcdf(tmpfile.name)
            result = checker.checker(file=tmpfile.name)

            fatal_global = result["global"]["FATAL"]
            error_global = result["global"]["ERROR"]

            fatal_vars = []
            error_vars = []
            for var in result["variables"].keys():
                fatal_vars.append(result["variables"][var]["FATAL"])
                error_vars.append(result["variables"][var]["ERROR"])
            
            if fatal_global or error_global or fatal_vars or error_vars:
                return False
            else:
                return True

def run_single_site(network, instrument, site,
                              verbose = False,
                              baseline = "",
                              monthly = False,
                              species = [],
                              ):
    """Process individual data files for a given instrument at a single site.
    Reads the release schedule for the instrument

    Args:
        instrument (str): Instrument to process. Must match sheet names in release schedule, e.g.:
            "AGAGE", "ALE", "GAGE", "GCMD", ...
        verbose (bool): Print progress to screen
        baseline (str): Baseline flag to use. If empty, don't process baselines
        monthly (bool): Produce monthly baseline files
        species (list): List of species to process. If empty, process all species
    """

    rs = read_release_schedule(network, instrument)

    if instrument.upper() == "ALE" or instrument.upper() == "GAGE":
        read_function = read_ale_gage
        read_baseline_function = read_baseline
        instrument_out = instrument.upper() + "-GCMD"
    else:
        read_function = read_nc
        read_baseline_function = read_baseline
        instrument_out = instrument.upper()

    if species:
        # Process only those species that are in the release schedule
        species_to_process = [sp for sp in species if sp in rs.index.values]
        if not species_to_process:
            print(f"No species to process for {instrument}, skipping...")
            return
    else:
        # Process all species in the release schedule
        species_to_process = rs.index.values

    # Process for all species and sites
    for sp in species_to_process:
        
        if rs.loc[sp, site].lower() != "x":

            ds = read_function(network, sp, site, instrument,
                            verbose=verbose)

            if baseline:
                ds_baseline = read_baseline_function(network, sp, site, instrument,
                                            flag_name = baseline,
                                            verbose = verbose)

            # If multiple instruments, store individual file in subdirectory
            instrument_dates = read_data_combination(network, sp, site,
                                                    verbose=False)
            if len(instrument_dates) > 1:
                output_subpath = f"event/{sp}/individual"
            else:
                output_subpath = f"event/{sp}"

            output_dataset(ds, network, instrument=instrument_out,
                            output_subpath=output_subpath,
                            end_date=rs.loc[sp, site],
                            verbose=verbose)

            if baseline:
                if (ds_baseline.time != ds.time).any():
                    raise ValueError(f"Baseline and data files for {sp} at {site} have different timestamps")
                output_dataset(ds_baseline, network, instrument=instrument_out,
                            output_subpath=output_subpath + "/baseline_flags",
                            end_date=rs.loc[sp, site],
                            extra="-git-baseline",
                            verbose=verbose)
                
                if monthly:
                    ds_baseline_monthly = monthly_baseline(ds, ds_baseline)
                    output_dataset(ds_baseline_monthly, network, instrument=instrument_out,
                            output_subpath=output_subpath.replace("event", "monthly"),
                            end_date=rs.loc[sp, site],
                            extra="-monthly",
                            verbose=verbose)

            else:
                if monthly:
                    raise NotImplementedError("Monthly baseline files can only be produced if baseline flag is specified")   

def test_cf_compliance_MHD_NF3():
    """Test CF compliance of the NF3 MHD dataset, which is generated by the run_single_site function on the agage-test data
    
    Args:
        None
    
    """
    
    run_single_site(network='agage_test',
                    instrument='GCMS-Medusa',
                    site='MHD',
                    species=['nf3]'])
    
    with open_data_file(filename='AGAGE_TEST-GCMS-MEDUSA_MHD_nf3.nc',
                        network='agage_test',
                        sub_path='output/event/nf3'
                        ) as f:
        ds = xr.load_dataset(f)
    assert check_cf_compliance(dataset=ds)
=======
    assert "version" in ds_monthly.attrs.keys()
>>>>>>> 9af7c38d
<|MERGE_RESOLUTION|>--- conflicted
+++ resolved
@@ -47,9 +47,7 @@
     assert ds_monthly.attrs["baseline_flag"] == ds_baseline.attrs["baseline_flag"]
 
     # Check that a version number is present
-<<<<<<< HEAD
-    assert "version" in ds_monthly.attrs.keys()
-
+    assert "version" in ds_monthly.attrs.keys(
 
 def check_cf_compliance(dataset):
     """Tests the CF compliance of a dataset when written to netCDF format.
@@ -188,7 +186,4 @@
                         sub_path='output/event/nf3'
                         ) as f:
         ds = xr.load_dataset(f)
-    assert check_cf_compliance(dataset=ds)
-=======
-    assert "version" in ds_monthly.attrs.keys()
->>>>>>> 9af7c38d
+    assert check_cf_compliance(dataset=ds)