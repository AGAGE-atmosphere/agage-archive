--- conflicted
+++ resolved
@@ -2,15 +2,9 @@
 # DO NOT CHANGE THE FORMAT OF THIS SPREADSHEET
 # ALL GRID CELLS MUST BE IN TEXT FORMAT (NOT DATE FORMAT)
 # Date format YYYY-MM-DD HH:MM
-<<<<<<< HEAD
-# All data will be processed until the "general release date" unless specified in the table
-# "x" indicates that no part of the record will be processed
-# General release date: 2024-07-01 00:00
-=======
 # All data will be processed until the general release date unless specified in the table
 # x indicates that no part of the record will be processed
-# General release date: 2024-04-01 00:00
->>>>>>> 01ab160b
+# General release date: 2024-07-01 00:00
 Species,CGO,ZEP
 co2,x
 ch4,
