import json
import numpy as np
import xarray as xr
from datetime import datetime
import warnings

from agage_archive.config import open_data_file
from agage_archive.util import is_number, lookup_username
from agage_archive.definitions import instrument_type_definition, nc4_types


def format_attributes_global_instrument(ds,
                                instrument,
                                return_attributes=False):
    '''Add global attributes for instrument

    Args:
        ds (xr.Dataset): Dataset
        instrument (str): Instrument
    '''

    attrs = ds.attrs.copy()

    if "instrument" not in ds.attrs.keys():
        attrs["instrument"] = instrument
    if "instrument_date" not in ds.attrs.keys():
        attrs["instrument_date"] = f"{ds.time[0].dt.strftime('%Y-%m-%d').values}"
    if "instrument_comment" not in ds.attrs.keys():
        attrs["instrument_comment"] = ""

    if return_attributes:
        return {key: attrs[key] for key in attrs if "instrument" in key}
    else:
        ds_out = ds.copy(deep=True)
        ds_out.attrs = attrs.copy()
        return ds_out


def format_attributes_global_instruments(ds,
                                        instruments = [],
                                        return_attributes=False):
    '''Combine instrument details in global attributes

    Args:
        ds (xr.Dataset): Dataset
        instruments (list): List of instrument dictionaries containing the keys "instrument", "instrument_date" and "instrument_comment"
        
    Returns:
        xr.Dataset: Dataset with updated global attributes
    '''

    # If no instruments specified, check if they are in the dataset attributes
    if len(instruments) == 0:
        if "instrument" in ds.attrs:
            instruments = [{key: ds.attrs[key] for key in ds.attrs if "instrument" in key}]
        else:
            raise ValueError("No instrument* attributes specified and none found in dataset attributes. " + \
                             "As a minimum, set keyword instrument = [{'instrument': 'INSTRUMENT_NAME'}]")

    # If only one instrument, make sure formatted properly and return
    elif len(instruments) == 1:
        return format_attributes_global_instrument(ds, instruments[0]["instrument"],
                                                return_attributes=return_attributes)

    attrs = {}

    # Remove instrument attributes so that we can repopulate them
    for attr in ds.attrs:
        if "instrument" not in attr:
            attrs[attr] = ds.attrs[attr]

    dates = []
    suffixes = []

    for instrument in instruments:
        suffix = ["",]

        has_instrument = False
        has_instrument_date = False

        for key, value in instrument.items():
            # For now, just get the date of the first instrument, as it makes sorting easier
            # There can be multiple, but it's probably not a big deal if they aren't in exactly the right order
            if key == "instrument_date":
                dates.append(value)
                has_instrument_date = True
            
            if is_number(key.split("instrument_")[-1]):
                # Store numerical suffix, prepending with underscore
                suffix.append("_" + key.split("instrument_")[-1])
                has_instrument = True

            if key == "instrument":
                has_instrument = True
                
        suffixes.append(suffix)

        if not has_instrument:
            raise ValueError("No instrument attribute found")
        if not has_instrument_date:
            raise ValueError("No instrument_date attribute found")
        
    #Sort index by date
    idx = np.argsort(dates)[::-1]
    # Apply this sort order to instruments dictionary
    instruments_sorted = [instruments[i] for i in idx]
    suffixes_sorted = [suffixes[i] for i in idx]

    instrument_count = 0

    # Loop through instruments in reverse
    for instrument, suffix in zip(instruments_sorted, suffixes_sorted):

        for n in suffix:

            # Relabel instrument number
            if instrument_count == 0:
                suffix_new = ""
            else:
                suffix_new = "_" + str(instrument_count)

            for attr in ["instrument", "instrument_date", "instrument_comment"]:
                if attr + n in instrument.keys():
                    attrs[attr + suffix_new] = instrument[attr + n]
                else:
                    print("WARNING: No " + attr + " found for instrument " + n + ". Setting to empty string")
                    attrs[attr + suffix_new] = ""
        
            instrument_count += 1

    if return_attributes:
        return {key: attrs[key] for key in attrs if "instrument" in key}
    else:
        ds_out = ds.copy(deep=True)
        ds_out.attrs = attrs.copy()
        return ds_out


def format_dataset(ds,
                variable_translate={},
                instruments = [],
                species = None,
                units = None,
                calibration_scale = None):
    '''Format attributes, variables and encoding

    Args:
        ds (xr.Dataset): Dataset
    
    Returns:
        xr.Dataset: Dataset with updated global attributes
    '''

    ds = format_attributes(ds,
                        instruments = instruments,
                        species = species,
                        units = units,
                        calibration_scale = calibration_scale)
    
    ds = format_variables(ds,
                        variable_translate = variable_translate,
                        species = species,
                        units = units,
                        calibration_scale = calibration_scale)

    #TODO: Format comment string?

    return ds


def format_variables(ds,
                    variable_translate={},
                    species = None,
                    units = None,
                    calibration_scale = None):
    '''Standardise variable names and units

    Args:
        ds (xr.Dataset): Dataset
        variable_translate (dict, optional): Dictionary of variable translations. Defaults to {}.
        species (str, optional): Species name. Defaults to None, in which case it is looked up in the dataset attributes.
        units (str, optional): Units. Defaults to None, in which case it is looked up in the dataset attributes.
        calibration_scale (str, optional): Calibration scale. Defaults to None, in which case it is looked up in the dataset attributes.

    Returns:
        xr.Dataset: Dataset with standardised variable names and units

    Raises:
        ValueError: If variable not found in dataset

    '''

    with open_data_file("variables.json", this_repo=True) as f:
        variables = json.load(f)
    
    with open_data_file("standard_names.json", this_repo=True) as f:
        standard_names=json.load(f)

    attrs = ds.attrs.copy()

    # Units shouldn't be in attrs (CF convention), so try to find in dataset
    if units is None:
        if "units" in ds.mf.attrs:
            units = ds.mf.attrs["units"]
        else:
            raise ValueError("No units specified and none found in dataset attributes. Specify in function call.")
        
    vars_out = {}

    # Loop through standard variable names
    variables_standardise = [v for v in variables if v != "time"]
    for var in variables_standardise:

        # Do we need to translate any variable names?
        if var in variable_translate:
            var_ds = variable_translate[var]
        else:
            var_ds = var
        
        # Copy and convert variable from dataset
        if var_ds in ds.variables:
            # Convert type to that contained in variables.json
            typ = np.__getattribute__(nc4_types[variables[var]["encoding"]["dtype"]])

            # Error on warnings, in case casting to type causes problems
            warnings.simplefilter("error")

            # Try to convert variable to new type. If there are missing values, choose an appropriate missing value for the type
            # If the variable is a float, we still want to use NaNs
            if nc4_types[variables[var]["encoding"]["dtype"]][0] != "f":
                if "_FillValue" in variables[var]["encoding"]:
                    missing_value = variables[var]["encoding"]["_FillValue"]
                else:
                    missing_value = np.nan
            else:
                missing_value = np.nan
            
            var_temp = ds[var_ds].values.copy()
            var_temp[np.isnan(var_temp)] = missing_value
            vars_out[var] = ("time", var_temp.copy().astype(typ))

            warnings.simplefilter("default")

        else:
            if variables[var]["optional"] == "False":
                raise ValueError(f"Variable {var_ds} not found in dataset. " + \
                                "Use variable_translate to map to a different variable name.")
    
    # # Time can't be in variable list
    # del vars_out["time"]

    # Create new dataset
    ds = xr.Dataset(vars_out,
                    coords = {"time": ds.time.copy()}, 
                    attrs=attrs)

    # Add variable attributes and encoding
    for var in ds.variables:
        ds[var].attrs = variables[var]["attrs"]
        ds[var].encoding = variables[var]["encoding"]

        # for mole fractions, replace % with species name in long_name
        if "mf" in var and var != "mf_N":
            ds[var].attrs["long_name"] = ds[var].attrs["long_name"].replace("%",
                                                        lookup_locals_and_attrs("species", locals(), attrs))
        
            # standard names need to found from the standard_names.json for CF compliance. 
            # if not in there (e.g. trichloroethylene the only example currently), no standard_name attribute assigned.
            if "standard_name" in ds[var].attrs:
                if lookup_locals_and_attrs("species", locals(), attrs) in standard_names.keys():
                    ds[var].attrs["standard_name"]=ds[var].attrs["standard_name"].replace("%", 
                                                                        standard_names[lookup_locals_and_attrs("species",
                                                                                                                locals(),
                                                                                                                attrs)])

            ds[var].attrs["units"] = lookup_locals_and_attrs("units", locals(), attrs)
            ds[var].attrs["calibration_scale"] = lookup_locals_and_attrs("calibration_scale", locals(), attrs)

    # If instrument_type variable is in file, make sure comment is formatted properly
    if "instrument_type" in ds.variables:
        instrument_number, instrument_number_string = instrument_type_definition()
        ds.instrument_type.attrs["comment"] = instrument_number_string

    return ds


def format_attributes(ds, instruments = [],
<<<<<<< HEAD
                      network = None,
                      species = None,
                      calibration_scale = None):
=======
                    network = None,
                    species = None,
                    units = None,
                    calibration_scale = None,
                    public=True):
>>>>>>> 3181baf7
    '''Format attributes

    Note that many of the above arguments don't appear to be used,
    but they can be accessed in the lookup_locals_and_attrs function

    Args:
        ds (xr.Dataset): Dataset
        instruments (list, optional): List of instrument dictionaries containing the keys "instrument", "instrument_date" and "instrument_comment"
        network (str, optional): Network name. Defaults to None, in which case it is looked up in the dataset attributes.
        species (str, optional): Species name. Defaults to None, in which case it is looked up in the dataset attributes.
        units (str, optional): Units. Defaults to None, in which case it is looked up in the dataset attributes.
        calibration_scale (str, optional): Calibration scale. Defaults to None, in which case it is looked up in the dataset attributes.
        public (bool, optional): Whether the dataset is for public release. Defaults to True.

    Returns:
        xr.Dataset: Dataset with formatted attributes
    '''

    with open_data_file("attributes.json", this_repo=True) as f:
        attributes_default = json.load(f)

    attrs = {}

    for attr in attributes_default:

        if "instrument" in attr:
            # Update instrument attributes
            attrs.update(format_attributes_global_instruments(ds,
                                                        instruments,
                                                        return_attributes=True))

        elif attr == "file_created_by":
            # Get username
            attrs[attr] = lookup_username()

        elif attr == "file_created":
            # Get current time
            attrs[attr] = datetime.now().strftime("%Y-%m-%d %H:%M:%S")

        else:
            # Set default
            attrs[attr] = attributes_default[attr]

            # If attribute is in dataset, and not empty, overwrite
            if attr in ds.attrs:
                if ds.attrs[attr] != "":
                    if isinstance(ds.attrs[attr], bytes):
                        att = ds.attrs[attr].decode("utf-8")
                    else:
                        att = ds.attrs[attr]
                    
                    #There are some attributes that aren't encoded properly
                    # e.g., the Å in Ny-Ålesund. This seems to fix it
                    if isinstance(att, str):
                        attrs[attr] = att.encode("utf-8", "surrogateescape").decode("UTF-8")
                    else:
                        attrs[attr] = att

    # Format certain key attributes, and determine if they have been set as keywords
    for v in ["species", "calibration_scale", "network"]:
        attrs[v] = lookup_locals_and_attrs(v, locals(), ds.attrs.copy())

    ds_out = ds.copy(deep=True)
    ds_out.attrs = attrs.copy()

    if not public:
        ds_out.attrs["version"] = "NOT FOR PUBLIC RELEASE"

    return ds_out


def format_species(species):
    '''Format species name

    Args:
        species (str): Species name

    Returns:
        str: Formatted species name
    '''

    from agage_archive.definitions import species_translator

    if species.lower() in species_translator:
        return species_translator[species]
    else:
        return species.lower()


def format_units(units):
    '''Format units

    Args:
        units (str): Units

    Returns:
        str: Formatted units
    '''

    from agage_archive.definitions import unit_translator

    if units in unit_translator:
        return unit_translator[units]
    else:
        return units


def format_calibration_scale(scale):
    '''Format scale

    Args:
        scale (str): Scale

    Returns:
        str: Formatted scale
    '''

    from agage_archive.definitions import scale_translator

    if scale in scale_translator:
        return scale_translator[scale]
    else:
        return scale


def format_network(network):
    """Format network name

    Args:
        network (str): Network name

    Returns:
        str: Formatted network name
    """

    return network.lower()


def lookup_locals_and_attrs(v, local, attrs):
    '''Look up variable in locals and attrs, and format the output

    Args:
        v (str): Variable name
        local (dict): Dictionary of local variables
        attrs (dict): Dictionary of attributes

    Returns:
        str: Variable name
    '''

    #TODO: this assumes that the variable is in locals
    if local[v] is None:
        # If not set as keyword, check if it is in dataset attributes
        if v not in attrs:
            raise ValueError(f"{v} not set and not found in dataset attributes")
        else:
            # If in dataset attributes, format it
            return eval(f"format_{v}('{attrs[v]}')")
    else:
        # If set, format it
        return eval(f"format_{v}('{local[v]}')")<|MERGE_RESOLUTION|>--- conflicted
+++ resolved
@@ -285,17 +285,10 @@
 
 
 def format_attributes(ds, instruments = [],
-<<<<<<< HEAD
-                      network = None,
-                      species = None,
-                      calibration_scale = None):
-=======
                     network = None,
                     species = None,
-                    units = None,
                     calibration_scale = None,
                     public=True):
->>>>>>> 3181baf7
     '''Format attributes
 
     Note that many of the above arguments don't appear to be used,
