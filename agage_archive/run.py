import pandas as pd
from shutil import rmtree
from zipfile import ZipFile
import time
import traceback
import os
import xarray as xr

from agage_archive.config import Paths, open_data_file, data_file_list, data_file_path, \
    copy_to_archive, output_path
from agage_archive.data_selection import read_release_schedule, read_data_combination
from agage_archive.io import combine_datasets, combine_baseline, \
    read_nc, read_baseline, read_ale_gage, read_gcwerks_flask, \
    output_dataset
from agage_archive.formatting import format_species
from agage_archive.convert import monthly_baseline
from agage_archive.definitions import instrument_number


def get_error(e):
    """Get error message from exception

    Args:
        e (Exception): Exception object

    Returns:
        str: Error message
    """
    tb = traceback.extract_tb(e.__traceback__)

    stack_files_and_lines = []
    
    for t in tb:
        if "_archive" in t.filename:
            # Only include the filename and line no, not the full path
            stack_files_and_lines.append(f"{t.filename.split('/')[-1].split('.')[0]} (line {t.lineno})")

    error_type = type(e).__name__
    return f"{error_type} in stack: {' / '.join(stack_files_and_lines)}. {str(e)}"


def delete_archive(network, public = True):
    """Delete all files in output directory before running

    Args:
        network (str): Network for output filenames
        public (bool): Whether the dataset is for public release
    """

    path = Paths(network, errors="ignore", public=public)

    try:
        out_pth, _ = output_path(network, "_", "_", "_",
                                public=public,
                                errors="ignore_inputs")
    except FileNotFoundError:
        print(f"Output directory or archive for does not exist, continuing")
        return

    # Find all files in output directory
    _, _, files = data_file_list(network=network,
                                sub_path=path.output_path,
                                errors="ignore")

    print(f'Deleting all files in {out_pth}')

    # If out_pth is a zip file, delete it
    if out_pth.suffix == ".zip" and out_pth.exists():
        out_pth.unlink()
    else:
        # For safety that out_pth is in data/network directory
        if out_pth.parents[1] == path.data and out_pth.parents[0].name == network:
            pass
        else:
            raise ValueError(f"{out_pth} must be in a data/network directory")

        # Delete all files in output directory
        for f in files:
            pth = out_pth / f
            if pth.is_file():
                pth.unlink()
            elif pth.is_dir():
                rmtree(pth)


def create_empty_archive(network, public = True):
    """Create an empty output zip file or folders

    Args:
        network (str): Network for output filenames
        public (bool): Whether the dataset is for public release
    """

    out_pth, _ = output_path(network, "_", "_", "_",
                            public=public,
                            errors="ignore")

    if out_pth.suffix == ".zip" and not out_pth.exists():
        with ZipFile(out_pth, "w") as f:
            pass
    elif out_pth.is_dir():
        out_pth.mkdir(parents=True, exist_ok=True)


def run_timestamp_checks(ds,
                        ds_baseline=None,
                        species="",
                        site=""):

    # Check for duplicate time stamps
    timestamps = ds["time"].to_series()
    if timestamps.duplicated().any():
        # Create list of duplicated timestamps
        duplicated = timestamps[timestamps.duplicated()].unique()
        duplicated_str = ", ".join([str(d) for d in duplicated])

        # List of instrument types that have duplicate timestamps
        instrument_types = ds["instrument_type"].to_series()
        instrument_types = instrument_types[timestamps.duplicated()].unique()

        # find instrument name in instrument_number
        instrument_names = [k for k, v in instrument_number.items() if v in instrument_types]
        instrument_names = ", ".join(instrument_names)

        raise ValueError(f"Duplicate timestamps in {species} at {site}: {duplicated_str} for instrument {instrument_names}")

    if ds_baseline:
        if ds_baseline["time"].to_series().duplicated().any():
            raise ValueError(f"Duplicate timestamps in baseline for {species} at {site}")
    
    # check that the time stamps are the same in the data and baseline files
    if ds_baseline:
        if (ds_baseline.time != ds.time).any():
            raise ValueError(f"Data and baseline files for {species} at {site} have different timestamps")
        

def run_individual_site(site, species, network, instrument,
                        rs, read_function, read_baseline_function, instrument_out,
                        baseline=False,
                        monthly=False,
                        verbose=False,
                        public=True,
                        resample=True,
                        top_level_only=False):
    """Process individual data files for a given site.
    Reads the release schedule for the site

    Args:
        site (str): Site to process. Must match sheet names in release schedule, e.g.:
            "MHD", "MLO", "SMO", ...
        species (str): species to process. If empty, process all species
        network (str): Network for output filenames
        instrument (str): Instrument to process. Must match sheet names in release schedule, e.g.:
            "AGAGE", "ALE", "GAGE", "GCMD", ...
        rs (pd.DataFrame): Release schedule
        read_function (function): Function to read data files
        read_baseline_function (function): Function to read baseline files
        instrument_out (str): Instrument name for output filenames
        baseline (bool): Process baselines. Boolean as only one baseline flag is available (GIT)
        monthly (bool): Produce monthly baseline files
        verbose (bool): Print progress to screen
        public (bool, optional): Whether the dataset is for public release. Default to True.
        resample (bool, optional): Whether to resample the data, if needed. Default to True.
        top_level_only (bool, optional): Whether to only output to the top-level directory, 
            and ignore the individual instrument folder. Default to False.
    """

    if read_function.__name__ == "read_gcwerks_flask":
        site_str = site.lower()
    else:
        site_str = ""

    paths = Paths(network, public=public, errors="ignore_outputs", site = site_str)

    error_log = []

    try:

        if rs.loc[species, site].lower() != "x":

            ds = read_function(network, species, site, instrument,
                            public = public, verbose=verbose, resample=resample)

            if baseline:
                ds_baseline = read_baseline_function(network, species, site, instrument,
                                            flag_name = baseline,
                                            verbose = verbose)
            else:
                ds_baseline = None
                
            run_timestamp_checks(ds, ds_baseline, species, site)

            # If multiple instruments, store individual file in subdirectory
            instrument_dates = read_data_combination(network, species, site,
                                                    verbose=False)

            if top_level_only:
                folders = []
            else:
                folders = [f"{species}/individual-instruments"]

            # if there is no combined data file, also store individual file in top-level directory
            if len(instrument_dates) <= 1:
                # Add to top-level directory
                folders.append(f"{species}")
            else:
                if top_level_only:
                    raise ValueError(f"Looks like combined instruments has been run for {species} at {site}, but top_level_only is set to True")
            

            for output_subpath in folders:

                if "individual" in output_subpath:
                    instrument_str = instrument_out
                else:
                    instrument_str = ""

                # Check if file already exists in the top-level directory. 
                # This can happen if only one instrument is specified in data_combination.xlsx
                if output_subpath == f"{species}":
                    if data_file_list(network=network,
                                    sub_path=paths.output_path,
                                    pattern = f"{format_species(species)}/{network.lower()}_{site.lower()}_{format_species(species)}*.nc",
                                    errors="ignore")[2]:
                        raise FileExistsError(f"Top-level file already exists for {species} at {site} (now trying to add instrument {instrument_out}). "\
                                            "Add to data_combination.xlsx to tell me how to combine the data.")

                output_dataset(ds, network, instrument=instrument_str,
                            output_subpath=output_subpath,
                            end_date=rs.loc[species, site],
                            public=public,
                            verbose=verbose)

                if baseline:
                    if (ds_baseline.time != ds.time).any():
                        raise ValueError(f"Baseline and data files for {species} at {site} have different timestamps")
                    output_dataset(ds_baseline, network, instrument=instrument_str,
                            output_subpath=output_subpath + "/baseline-flags",
                            end_date=rs.loc[species, site],
                            extra="git-baseline",
                            public=public,
                            verbose=verbose)
                    
                    if monthly:
                        ds_baseline_monthly = monthly_baseline(ds, ds_baseline)
                        output_dataset(ds_baseline_monthly, network, instrument=instrument_str,
                            output_subpath=output_subpath + "/monthly-baseline",
                            end_date=rs.loc[species, site],
                            extra="monthly-baseline",
                            public=public,
                            verbose=verbose)

                else:
                    if monthly:
                        raise NotImplementedError("Monthly baseline files can only be produced if baseline flag is specified")

            error_log.append("")

        else:

            error_log.append("")

    except Exception as e:

        error_log.append(get_error(e))
    
    return (site, species, error_log[0])


def run_individual_instrument(network, instrument,
                              verbose = False,
                              baseline = "",
                              monthly = False,
                              species = [],
                              public=True,
                              resample=True,
                              top_level_only=False):
    """Process individual data files for a given instrument.
    Reads the release schedule for the instrument

    Args:
        instrument (str): Instrument to process. Must match sheet names in release schedule, e.g.:
            "AGAGE", "ALE", "GAGE", "GCMD", ...
        verbose (bool): Print progress to screen
        baseline (str): Baseline flag to use. If empty, don't process baselines
        monthly (bool): Produce monthly baseline files
        species (list): List of species to process. If empty, process all species
        public (bool, optional): Whether the dataset is for public release. Default to True.
        resample (bool, optional): Whether to resample the data, if needed. Default to True.
        top_level_only (bool, optional): Whether to only output to the top-level directory,
            and ignore the individual instrument folder. Default to False.
    """
    
    rs = read_release_schedule(network, instrument, public=public)

    if instrument.upper() == "ALE" or instrument.upper() == "GAGE":
        read_function = read_ale_gage
        read_baseline_function = read_baseline
        instrument_out = instrument.lower() + "-gcmd"
    elif instrument.upper() == "GCMS-MEDUSA-FLASK":
        read_function = read_gcwerks_flask
        read_baseline_function = None
        instrument_out = "gcms-medusa-flask"
    else:
        read_function = read_nc
        read_baseline_function = read_baseline
        instrument_out = instrument.lower()

    if species:
        # Process only those species that are in the release schedule
        species_to_process = [sp for sp in species if sp in rs.index.values]
        if not species_to_process:
            print(f"No species to process for {instrument}, skipping...")
            return
    else:
        # Process all species in the release schedule
        species_to_process = rs.index.values

    error_log = []

    # Process for all species and sites
    for sp in species_to_process:
        for site in rs.columns:
            result = run_individual_site(site, sp, network, instrument,
                                        rs, read_function, read_baseline_function, instrument_out,
                                        baseline, monthly, verbose, public, resample, top_level_only)
            error_log.append(result)

    has_errors = any([error[2] for error in error_log])

    if has_errors:
        # save errors to file
        with open(data_file_path("error_log_individual.txt", network=network, errors="ignore"), "w") as f:
            # write the date and time of the error
            f.write("Processing attempted on " + pd.Timestamp.now().strftime("%Y-%m-%d %H:%M:%S") + "\n")
            for error in error_log:
                if error[2]:
                    f.write(f"{error[0]} {error[1]}: {error[2]}\n")


def run_combined_site(site, species, network, 
                    baseline=False,
                    monthly=False,
                    verbose=False,
                    public=True,
                    resample=True):
    """Process combined data files for a given site.
    Reads the data selection file to determine which species to process

    Args:
        site (str): Site to process. Must match sheet names in data selection file
        species (list): List of species to process. If empty, process all species
        network (str): Network for output filenames
        baseline (bool): Process baselines. Boolean as only one baseline flag is available (GIT)
        monthly (bool): Produce monthly baseline files
        verbose (bool): Print progress to screen
        public (bool, optional): Whether the dataset is for public release. Default to True.
        resample (bool, optional): Whether to resample the data, if needed. Default to True.
    """

    print(f"Processing files for {site}")

    # Read data selection file
    with open_data_file("data_combination.xlsx", network=network) as f:
        df = pd.read_excel(f,
                        comment="#",
                        sheet_name=site,
                        index_col="Species")

    # Determine species to process
    if species:
        # Process only those species that are in the data selection file
        species_to_process = [sp for sp in species if sp in df.index.values]
        if not species_to_process:
            print(f"No species to process for {site}, skipping...")
            return [(site, "None", "")]
    else:
        # Process all species in the data selection file
        species_to_process = df.index.values

    error_log = []

    # Loop through species in index
    for sp in species_to_process:

        try:

            # Produce combined dataset
            if verbose:
                print(f"... combining datasets for {sp} at {site}")
            ds = combine_datasets(network, sp, site,
                                verbose=verbose, public=public, resample=resample)

            if baseline:
                if verbose:
                    print(f"... combining baselines for {sp} at {site}")
                # Note that GIT baselines is hard-wired here because Met Office not available for ALE/GAGE
                ds_baseline = combine_baseline(network, sp, site,
                                            verbose=verbose, public=public)

            else:
                ds_baseline = None

            # Check for duplicate time stamps
            run_timestamp_checks(ds, ds_baseline, sp, site)

            output_subpath = f"{sp}"

            if verbose:
                print(f"... outputting combined dataset for {sp} at {site}")
            output_dataset(ds, network,
                        output_subpath=output_subpath,
                        instrument="",
                        public=public,
                        verbose=verbose)
            
            if baseline:
                if verbose:
                    print(f"... outputting combined baseline for {sp} at {site}")
                output_dataset(ds_baseline, network,
                            output_subpath=output_subpath + "/baseline-flags",
                            instrument="",
                            extra="git-baseline",
                            public=public,
                            verbose=verbose)

                if monthly:
                    ds_baseline_monthly = monthly_baseline(ds, ds_baseline)
                    output_dataset(ds_baseline_monthly, network,
                            output_subpath=output_subpath + "/monthly-baseline",
                            instrument="",
                            extra="monthly-baseline",
                            public=public,
                            verbose=verbose)

            else:
                if monthly:
                    raise NotImplementedError("Monthly baseline files can only be produced if baseline flag is specified")

            error_log.append("")

        except Exception as e:

            error_log.append(get_error(e))

    return [(site, sp, error) for sp, error in zip(species_to_process, error_log)]


def run_combined_instruments(network,
                             baseline = False,
                             monthly = False,
                             verbose = False,
                             species = [],
                             public = True,
                             resample=True):
    """Process combined data files for a given network.
    Reads the data selection file to determine which sites to process

    Args:
        network (str): Network for output filenames
        baseline (bool): Process baselines. Boolean as only one baseline flag is available (GIT)
        monthly (bool): Produce monthly baseline files
        verbose (bool): Print progress to screen
        species (list): List of species to process. If empty, process all species
        public (bool, optional): Whether the dataset is for public release. Default to True.
        resample (bool, optional): Whether to resample the data, if needed. Default to True.
    """

    if not isinstance(species, list):
        raise TypeError("Species must be a list")

    with open_data_file("data_combination.xlsx", network=network) as data_selection_path:
        sites = pd.ExcelFile(data_selection_path).sheet_names

    error_log = []

    for site in sites:
        result = run_combined_site(site, species, network, baseline, monthly, verbose, public, resample)
        error_log.extend(result)

    has_errors = any([error[2] for error in error_log])

    if has_errors:
        # save errors to file
        with open(data_file_path("error_log_combined.txt", network=network, errors="ignore"), "w") as f:
            # write the date and time of the error
            f.write("Processing attempted on " + pd.Timestamp.now().strftime("%Y-%m-%d %H:%M:%S") + "\n")
            for error in error_log:
                if error[2]:
                    f.write(f"{error[0]} {error[1]}: {error[2]}\n")


def run_all(network,
            delete = True,
            combined = True,
            baseline = True,
            monthly = True,
            instrument_include = [],
            instrument_exclude = ["GCPDD"],
            species = [],
            public = True,
            resample=True,
            top_level_only=False,):
    """Process data files for multiple instruments. Reads the release schedule to determine which
    instruments to process

    Args:
        delete (bool): Delete all files in output directory before running
        combined (bool): Process combined data files
        include (list): List of instruments to process. If empty, process all instruments
        exclude (list): List of instruments to exclude from processing
        baseline (bool): Process baselines. Boolean as only one baseline flag is available (GIT)
        monthly (bool): Produce monthly baseline files
        verbose (bool): Print progress to screen
        species (list): List of species to process. If empty, process all species
        public (bool, optional): Whether the dataset is for public release. Default to True.
        resample (bool, optional): Whether to resample the data, if needed. Default to True.
        top_level_only (bool, optional): Whether to only output to the top-level directory,
            and ignore the individual instrument folder. Default to False.
    """

    if not network:
        raise ValueError("Must specify network")

    if not isinstance(network, str):
        raise TypeError("network must be a string")
    
    if not isinstance(delete, bool):
        raise TypeError("delete must be a boolean")
    
    if not isinstance(combined, bool):
        raise TypeError("combined must be a boolean")
    
    if not isinstance(baseline, bool):
        raise TypeError("baseline must be a boolean")
    
    if not isinstance(monthly, bool):
        raise TypeError("monthly must be a boolean")
    
    if not isinstance(instrument_include, list):
        raise TypeError("instrument_include must be a list")
    
    if not isinstance(instrument_exclude, list):
        raise TypeError("instrument_exclude must be a list")
    
    if not isinstance(species, list):
        raise TypeError("species must be a list")

    path = Paths(network, public = public, errors="ignore")

    # Delete log files, if they exist
    for log_file in ["error_log_combined.txt", "error_log_individual.txt"]:
        try:
            data_file_path(log_file, network=network, errors="ignore").unlink()
        except FileNotFoundError:
            pass

    # Check if output_path attribute is available
    if not hasattr(path, "output_path"):
        raise AttributeError("Output path not set in config.yaml")

    if delete:
        delete_archive(network, public=public)
        
    # If either out_pth is a zip file that doesn't exist, create
    create_empty_archive(network, public=public)

    # Must run combined instruments first
    if combined:
        run_combined_instruments(network,
                                baseline=baseline, verbose=True,
                                monthly=monthly, species=species,
                                public=public, resample=resample)

    # If include is empty, process all instruments in release schedule
    if len(instrument_include) == 0:
        with open_data_file("data_release_schedule.xlsx", network=network, errors = "ignore") as frs:
            instruments = pd.ExcelFile(frs).sheet_names
    else:
        instruments = instrument_include

    # Processing
    for instrument in instruments:
        if instrument not in instrument_exclude:
            baseline_flag = {True: "git_pollution_flag", False: ""}[baseline]
            run_individual_instrument(network, instrument, 
                                    baseline=baseline_flag, verbose=True,
                                    monthly=monthly, species=species,
                                    public=public, resample=resample, top_level_only=top_level_only)

    # Incorporate README file into output directory or zip file
    try:
        readme_file = data_file_path(filename='README.md',
                                    network=network, errors = "ignore_inputs")
        copy_to_archive(readme_file, network, public=public)
    except FileNotFoundError:
        print("No README file found")

    # If error log files have been created, warn the user
    if data_file_path("error_log_combined.txt", network=network, errors="ignore").exists():
        print("!!! Errors occurred during processing. See error_log_combined.txt for details")
    if data_file_path("error_log_individual.txt", network=network, errors="ignore").exists():
        print("!!! Errors occurred during processing. See error_log_individual.txt for details")


def read_repeatability(std_file, species):
    """Read the repeatability values from the standard file
    """

    # Read the second and third lines of the file
    with open(std_file) as f:
        header = f.readline()
        colnames1 = f.readline()
        colnames2 = f.readline()

    colnames = [(col1 + col2).replace("-", "") for col1, col2 in  zip(colnames1.split(), colnames2.split())]
    colnames = [col[:-1].lower() if col[-1] == "C" else col for col in colnames]

    df = pd.read_csv(std_file,
                skiprows=3, delim_whitespace=True,
                names=colnames,
                parse_dates={'datetime': ['date', 'time']},
                date_format='%y%m%d %H%M',
                na_values="nan",
                index_col='datetime')[species.lower()]

    # Take running standard deviation with 48 hour window. Ignore NaNs
    df = df.rolling(window=24, min_periods=1, center=True).std()

    return df


def replace_repeatability_and_height(raw_file, std_file, species, site):
    """Replace the repeatability values in the raw file with the new values from the std file
    Also replace the inlet height values for TAC and TOB

    """

    with xr.open_dataset(raw_file, engine="netcdf4") as f:
        ds = f.load()

    # Read new repeatability file
    repeatability_df = read_repeatability(std_file, species)
    original_repeatability = ds['mf_repeatability'].to_series()

    # Replace the values
    ds['mf_repeatability'] = repeatability_df.reindex(original_repeatability.index, method='nearest')

    if(site == "TAC"):
        ds['inlet_height'].loc[ds["time"] < pd.to_datetime("2017-03-09 15:00")] = 100
        ds['inlet_height'].loc[ds["time"] >= pd.to_datetime("2017-03-09 15:00")] = 185
    elif(site == "TOB"):
        ds["inlet_height"].values[:] = 12

    # Save the new file
    ds.to_netcdf(raw_file)


def preprocess():
    """Preprocess data files before running the main script
    Hopefully this will become redundant in the future
    
    """

    paths = Paths("agage")

    # SOME MD DATA IS MISSING AND IN THE WRONG FORMAT
    sites = {"TAC": ["n2o", "co"],
            "TOB": ["sf6"]}
    og_paths = {"TAC": "/agage/summary/netcdf-decc/md/AGAGE-GCMD_TAC_species.nc",
                "TOB": "/agage/summary/netcdf-other/md/AGAGE-GCECD_TOB_species.nc"}

    for site in sites:

        for sp in sites[site]:

            # Copy MD files from md to md-modified directory, and replace repeatability
            md_folder = data_file_path("", "agage", sub_path=paths.md_path)
            og_path = og_paths[site].replace('species', sp.lower())
            og_file = og_path.split('/')[-1]
            std_path = og_path.replace(og_file, "") + f"stds/{site.upper()}_GCMD_stds.dat"

            # Copy from to md path
            os.system(f"cp {og_path} {md_folder}")

            # Replace repeatability
            replace_repeatability_and_height(md_folder / og_file, std_path, sp, site)

    # For CGO H2 data, the PDD is mis-labelled (Issue #47)
    if (md_folder / "AGAGE-GCMD_CGO_h2_pdd.nc").exists():
        os.system(f"cp {md_folder / 'AGAGE-GCMD_CGO_h2_pdd.nc'} {md_folder / 'AGAGE-GCPDD_CGO_h2.nc'}")


if __name__ == "__main__":

<<<<<<< HEAD
#    preprocess()
=======
    #preprocess()
>>>>>>> 238a6836

    start_time = time.time()

    print("####################################")
    print("#####Processing public archive######")
    print("####################################")
    run_all("agage", species = ["ch4"], public=True)

    # print("####################################")
    # print("#####Processing private archive#####")
    # print("####################################")
    # run_all("agage", species = ["cfc-11"], public=False)

    print(f"Time taken: {time.time() - start_time:.2f} seconds")<|MERGE_RESOLUTION|>--- conflicted
+++ resolved
@@ -693,11 +693,7 @@
 
 if __name__ == "__main__":
 
-<<<<<<< HEAD
 #    preprocess()
-=======
-    #preprocess()
->>>>>>> 238a6836
 
     start_time = time.time()
 
