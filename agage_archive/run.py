--- conflicted
+++ resolved
@@ -236,65 +236,6 @@
 
     # Process for all species and sites
     for sp in species_to_process:
-<<<<<<< HEAD
-        for site in rs.columns:
-
-            try:
-
-                if rs.loc[sp, site].lower() != "x":
-
-                    ds = read_function(network, sp, site, instrument,
-                                    public = public, verbose=verbose, resample=resample)
-
-                    if baseline:
-                        ds_baseline = read_baseline_function(network, sp, site, instrument,
-                                                    flag_name = baseline,
-                                                    verbose = verbose)
-                    else:
-                        ds_baseline = None
-                        
-                    run_timestamp_checks(ds, ds_baseline, sp, site)
-
-                    # If multiple instruments, store individual file in subdirectory
-                    instrument_dates = read_data_combination(network, sp, site,
-                                                            verbose=False)
-                    if len(instrument_dates) > 1:
-                        output_subpath = f"{sp}/individual"
-                    else:
-                        output_subpath = f"{sp}"
-
-                    output_dataset(ds, network, instrument=instrument_out,
-                                output_subpath=output_subpath,
-                                end_date=rs.loc[sp, site],
-                                public=public,
-                                verbose=verbose)
-
-                    if baseline:
-                        if (ds_baseline.time != ds.time).any():
-                            raise ValueError(f"Baseline and data files for {sp} at {site} have different timestamps")
-                        output_dataset(ds_baseline, network, instrument=instrument_out,
-                                output_subpath=output_subpath + "/baseline-flags",
-                                end_date=rs.loc[sp, site],
-                                extra="_git-baseline",
-                                public=public,
-                                verbose=verbose)
-                        
-                        if monthly:
-                            ds_baseline_monthly = monthly_baseline(ds, ds_baseline)
-                            output_dataset(ds_baseline_monthly, network, instrument=instrument_out,
-                                output_subpath=output_subpath + "/monthly-baseline",
-                                end_date=rs.loc[sp, site],
-                                extra="_monthly-baseline",
-                                public=public,
-                                verbose=verbose)
-
-                    else:
-                        if monthly:
-                            raise NotImplementedError("Monthly baseline files can only be produced if baseline flag is specified")
-
-            except Exception as e:
-                error_log.append((site, sp, e))
-=======
 
         with Pool(processes=nthreads) as p:
             result = p.starmap_async(run_individual_site, [(site, sp, network, instrument, rs, read_function, read_baseline_function, instrument_out, baseline, monthly, verbose, public, resample) for site in rs.columns])
@@ -302,7 +243,6 @@
             for r in result.get():
                 if r[2]:
                     error_log.append(r)
->>>>>>> bbd2390e
 
     if error_log:
         # save errors to file
@@ -379,13 +319,13 @@
             # Check for duplicate time stamps
             run_timestamp_checks(ds, ds_baseline, sp, site)
 
-            output_subpath = f"event/{sp}"
+            output_subpath = f"{sp}"
 
             if verbose:
                 print(f"... outputting combined dataset for {sp} at {site}")
             output_dataset(ds, network,
                         output_subpath=output_subpath,
-                        instrument="combined",
+                        instrument="",
                         public=public,
                         verbose=verbose)
             
@@ -393,18 +333,18 @@
                 if verbose:
                     print(f"... outputting combined baseline for {sp} at {site}")
                 output_dataset(ds_baseline, network,
-                            output_subpath=output_subpath + "/baseline_flags",
-                            instrument="combined",
-                            extra="-git-baseline",
+                            output_subpath=output_subpath + "/baseline-flags",
+                            instrument="",
+                            extra="_git-baseline",
                             public=public,
                             verbose=verbose)
 
                 if monthly:
                     ds_baseline_monthly = monthly_baseline(ds, ds_baseline)
                     output_dataset(ds_baseline_monthly, network,
-                            output_subpath=output_subpath.replace("event", "monthly"),
-                            instrument="combined",
-                            extra="-monthly",
+                            output_subpath=output_subpath + "/monthly-baseline",
+                            instrument="",
+                            extra="_monthly-baseline",
                             public=public,
                             verbose=verbose)
 
@@ -445,95 +385,8 @@
     with open_data_file("data_combination.xlsx", network=network) as data_selection_path:
         sites = pd.ExcelFile(data_selection_path).sheet_names
 
-<<<<<<< HEAD
-    # Create error log
-    error_log = []
-
-    for site in sites:
-
-        print(f"Processing files for {site}")
-
-        # Read data selection file
-        with open_data_file("data_combination.xlsx", network=network) as f:
-            df = pd.read_excel(f,
-                            comment="#",
-                            sheet_name=site,
-                            index_col="Species")
-
-        # Determine species to process
-        if species:
-            # Process only those species that are in the data selection file
-            species_to_process = [sp for sp in species if sp in df.index.values]
-            if not species_to_process:
-                print(f"No species to process for {site}, skipping...")
-                continue
-        else:
-            # Process all species in the data selection file
-            species_to_process = df.index.values
-
-        # Loop through species in index
-        for sp in species_to_process:
-
-            try:
-
-                # Produce combined dataset
-                if verbose:
-                    print(f"... combining datasets for {sp} at {site}")
-                ds = combine_datasets(network, sp, site,
-                                    verbose=verbose, public=public, resample=resample)
-
-                if baseline:
-                    if verbose:
-                        print(f"... combining baselines for {sp} at {site}")
-                    # Note that GIT baselines is hard-wired here because Met Office not available for ALE/GAGE
-                    ds_baseline = combine_baseline(network, sp, site,
-                                                verbose=verbose, public=public)
-
-                else:
-                    ds_baseline = None
-
-                # Check for duplicate time stamps
-                run_timestamp_checks(ds, ds_baseline, sp, site)
-
-                output_subpath = f"{sp}"
-
-                if verbose:
-                    print(f"... outputting combined dataset for {sp} at {site}")
-                output_dataset(ds, network,
-                            output_subpath=output_subpath,
-                            instrument="",
-                            public=public,
-                            verbose=verbose)
-                
-                if baseline:
-                    if verbose:
-                        print(f"... outputting combined baseline for {sp} at {site}")
-                    output_dataset(ds_baseline, network,
-                                output_subpath=output_subpath + "/baseline-flags",
-                                instrument="",
-                                extra="_git-baseline",
-                                public=public,
-                                verbose=verbose)
-
-                    if monthly:
-                        ds_baseline_monthly = monthly_baseline(ds, ds_baseline)
-                        output_dataset(ds_baseline_monthly, network,
-                                output_subpath=output_subpath + "/monthly-baseline",
-                                instrument="",
-                                extra="_monthly-baseline",
-                                public=public,
-                                verbose=verbose)
-
-                else:
-                    if monthly:
-                        raise NotImplementedError("Monthly baseline files can only be produced if baseline flag is specified")
-
-            except Exception as e:
-                error_log.append((site, sp, e))
-=======
     with Pool(processes=nthreads) as p:
         result = p.starmap_async(run_combined_site, [(site, species, network, baseline, monthly, verbose, public, resample) for site in sites])
->>>>>>> bbd2390e
     
         error_log = []
         for r in result.get():
@@ -673,10 +526,6 @@
     # print("####################################")
     # print("#####Processing private archive#####")
     # print("####################################")
-<<<<<<< HEAD
     # run_all("agage", species = ["cfc-11"], public=False)
-=======
-    # run_all("agage", species = ["cfc-11"], public=False)
-
-    print(f"Time taken: {time.time() - start_time:.2f} seconds")
->>>>>>> bbd2390e
+
+    print(f"Time taken: {time.time() - start_time:.2f} seconds")