--- conflicted
+++ resolved
@@ -421,11 +421,7 @@
     print("####################################")
     print("#####Processing public archive######")
     print("####################################")
-<<<<<<< HEAD
     run_all("agage", species=["hfc-152a"])
-=======
-    run_all("agage", species=["cfc-11"])
->>>>>>> cd4c780d
 
     # print("####################################")
     # print("#####Processing private archive#####")
